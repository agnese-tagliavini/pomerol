--- conflicted
+++ resolved
@@ -51,16 +51,9 @@
     StatesClassification &S;
     /** A reference to a Hamiltonian. */
     const Hamiltonian &H;
-<<<<<<< HEAD
-    /** A reference to a IndexClassification object in order to check the input indices. */
-    IndexClassification &IndexInfo;
-    // WARNING! In contrast to other classes this one is designed to follow the "computation-on-demand" semantics.
-    // Do we really want it to work in this way?
-=======
     /** A flag which determines, whether the Annihilation operators should be used from a 
      * Hermite conjugate of Creation ones, or whether the direct calc should be made. */
     bool use_transpose;
->>>>>>> b65319aa
     /** A map which gives a link to the CreationOperator for a given index */
     mutable std::map <ParticleIndex, CreationOperator*> mapCreationOperators;
     /** A map which gives a link to the AnnihilationOperator for a given index */
@@ -71,14 +64,6 @@
      * \param[in] H A reference to a Hamiltonian.
      * \param[in] IndexInfo A reference to a IndexClassification
      */
-<<<<<<< HEAD
-    FieldOperatorContainer(StatesClassification &S, 
-        const Hamiltonian &H, IndexClassification &IndexInfo);
-
-    /** Returns the CreationOperator for a given Index */
-    const CreationOperator& getCreationOperator(ParticleIndex in) const;
-    /** Returns the AnnihilationOperator for a given Index */
-=======
     FieldOperatorContainer(IndexClassification &IndexInfo, StatesClassification &S, 
         const Hamiltonian &H, bool use_transpose = false);
 
@@ -87,7 +72,6 @@
     /** Returns the CreationOperator for a given Index. Makes on-demand computation. */
     const CreationOperator& getCreationOperator(ParticleIndex in) const;
     /** Returns the AnnihilationOperator for a given Index. Makes on-demand computation */
->>>>>>> b65319aa
     const AnnihilationOperator& getAnnihilationOperator(ParticleIndex in) const;
 };
 
