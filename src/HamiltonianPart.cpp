//
// This file is a part of pomerol - a scientific ED code for obtaining 
// properties of a Hubbard model on a finite-size lattice 
//
// Copyright (C) 2010-2012 Andrey Antipov <antipov@ct-qmc.org>
// Copyright (C) 2010-2012 Igor Krivenko <igor@shg.ru>
//
// pomerol is free software: you can redistribute it and/or modify
// it under the terms of the GNU General Public License as published by
// the Free Software Foundation, either version 3 of the License, or
// (at your option) any later version.
//
// pomerol is distributed in the hope that it will be useful,
// but WITHOUT ANY WARRANTY; without even the implied warranty of
// MERCHANTABILITY or FITNESS FOR A PARTICULAR PURPOSE.  See the
// GNU General Public License for more details.
//
// You should have received a copy of the GNU General Public License
// along with pomerol.  If not, see <http://www.gnu.org/licenses/>.


#include"HamiltonianPart.h"
#include"StatesClassification.h"
#include<sstream>
#include<Eigen/Eigenvalues>

// class HamiltonianPart

namespace Pomerol{

<<<<<<< HEAD
HamiltonianPart::HamiltonianPart(const IndexClassification& F, const StatesClassification& S, const QuantumNumbers& QN):
    IndexInfo(F), S(S), QN(QN)
{}

void HamiltonianPart::add_nTerm(InnerQuantumState InnerState, nTerm *N)
{
    QuantumState state = S.getQuantumState(QN,InnerState);	//real state	
	H(InnerState,InnerState) += N->Value*S.n_i(state,N->bit[0]);
}

void HamiltonianPart::add_nnTerm(InnerQuantumState InnerState, nnTerm *T)
{
    QuantumState state = S.getQuantumState(QN,InnerState);	//real state
	H(InnerState,InnerState) += T->Value*S.n_i(state,T->bit[0])*S.n_i(state,T->bit[2]);
}

void HamiltonianPart::add_spinflipTerm(InnerQuantumState InnerState, spinflipTerm *T)
{
    QuantumState in = S.getQuantumState(QN,InnerState);	//real state	
    if ( S.n_i(in,T->bit[0]) || S.n_i(in,T->bit[1]) || !S.n_i(in,T->bit[2]) || !S.n_i(in,T->bit[3]))
	return;
    QuantumState diff1 = (1<<T->bit[0]) + (1<<T->bit[1]);
    QuantumState diff2 = (1<<T->bit[2]) + (1<<T->bit[3]);
    if ((diff2 > in + diff1) || ((diff2 <= in) && (S.getNumberOfStates() - diff1 <= in - diff2)))
	return;
    QuantumState out = in + diff1 - diff2;	
    if (out>in)
	return;
#warning The fact that hamiltonian is hermitian isn't taken into account. There may be slight perfomance issues.
    QuantumNumbers out_info = S.getStateInfo(out);
    if (out_info==(QuantumNumbers) QN) 
    {
	InnerQuantumState OutInnerState = S.getInnerState(out);
	H(OutInnerState,InnerState) += T->Value*measurefunc(in,out,T->bit[0],T->bit[1],T->bit[2],T->bit[3]);
    }
};

int HamiltonianPart::measurefunc(QuantumState state1, QuantumState state2, int i, int j, int k, int l)	//auxiliary function
{
    int flag=1, p=0;
    for (int m=0; m<IndexInfo.getIndexSize();m++)	//checking of "hopping" between state1 and state2
    {
	if ( (m==i) || (m==j) || (m==k) || (m==l) )
	{
	    if ( (S.n_i(state2,i)==0) || (S.n_i(state1,i)==1) ) {flag=0;break;} else flag=1;
	    if ( (S.n_i(state2,j)==0) || (S.n_i(state1,j)==1) ) {flag=0;break;} else flag=1;
	    if ( (S.n_i(state2,k)==1) || (S.n_i(state1,k)==0) ) {flag=0;break;} else flag=1;
	    if ( (S.n_i(state2,l)==1) || (S.n_i(state1,l)==0) ) {flag=0;break;} else flag=1;
	}
	else
	{
	    if (S.n_i(state1,m)==S.n_i(state2,m) ) flag=1; else {flag=0;break;}
	}
    }
    if (flag==1)	//choose of true sign
    {
	for (int m=0; m<j; m++) p+=S.n_i(state2,m);
	for (int s=0; s<i; s++) p+=S.n_i(state2,s);
	for (int t=0; t<k; t++) p+=S.n_i(state1,t);
	for (int u=0; u<l; u++) p+=S.n_i(state1,u);
    }
    return (flag*(1-2*(p%2)));
=======
HamiltonianPart::HamiltonianPart(const IndexClassification& IndexInfo, const IndexHamiltonian &F, const StatesClassification &S, const BlockNumber& Block):
    ComputableObject(Constructed),IndexInfo(IndexInfo), F(F), S(S), Block(Block), QN(S.getQuantumNumbers(Block))
{
}

void HamiltonianPart::prepare()
{
    size_t BlockSize = S.getBlockSize(Block);

    H.resize(BlockSize,BlockSize);		
    H.setZero();
    std::map<FockState,RealType>::const_iterator melem_it;

    for(InnerQuantumState right_st=0; right_st<BlockSize; right_st++)
    {
        FockState ket = S.getFockState(Block,right_st);
        std::map<FockState,RealType> mapStates = F.actRight(ket);
        for (melem_it=mapStates.begin(); melem_it!=mapStates.end(); melem_it++) {
            FockState bra = melem_it -> first;
            RealType melem = melem_it -> second;
            InnerQuantumState left_st = S.getInnerState(bra);
//            if (left_st > right_st) { ERROR("!"); exit(1); };
            H(left_st,right_st) = melem;
        }
    }
		
//    H.triangularView<Eigen::Lower>() = H.triangularView<Eigen::Upper>().transpose();
    assert(RealMatrixType(H.triangularView<Eigen::Lower>()) == RealMatrixType(H.triangularView<Eigen::Upper>().transpose()));
    Status = Prepared;
}

void HamiltonianPart::diagonalize()		//method of diagonalization classificated part of Hamiltonian
{
    if (Status >= Diagonalized) return;
    if (H.rows() == 1) {
	    Eigenvalues = H;
	    H(0,0) = 1;
        }
    else {
	    Eigen::SelfAdjointEigenSolver<RealMatrixType> Solver(H,Eigen::ComputeEigenvectors);
	    H = Solver.eigenvectors();
	    Eigenvalues = Solver.eigenvalues();	// eigenvectors are ready
    }
    Status = Diagonalized;
}


RealType HamiltonianPart::getMatrixElement(InnerQuantumState m, InnerQuantumState n) const	//return  H(m,n)
{
    return H(m,n);
}

RealType HamiltonianPart::getEigenValue(InnerQuantumState state) const // return Eigenvalues(state)
{
    if ( Status < Diagonalized ) throw (exStatusMismatch());
    return Eigenvalues(state);
>>>>>>> b65319aa
}

const RealVectorType& HamiltonianPart::getEigenValues() const
{
<<<<<<< HEAD
    int flag=1, p=0;
    for (int m=0; m<IndexInfo.getIndexSize(); m++)
    {
	if( (m==i) || (m==j) )
	{
	    if ((S.n_i(state2,i)==0) || (S.n_i(state1,i)==1) ) {flag=0;break;} else flag=1;
	    if ((S.n_i(state2,j)==1) || (S.n_i(state1,j)==0) ) {flag=0;break;} else flag=1;
	}
	else
	{
	    if (S.n_i(state1,m)==S.n_i(state2,m) ) flag=1; else {flag=0;break;}
	}
    }
    if (flag==1)
    {
	for (int m=0;m<i;m++) p+=S.n_i(state2,m);
	for (int u=0;u<j;u++) p+=S.n_i(state1,u);
    }
    return (flag*(1-2*(p%2)));
}

void HamiltonianPart::add_hopping(const RealMatrixType& HoppingMatrix)
{
    for (int i=0;i<HoppingMatrix.rows();i++)
	for (int j=0;j<HoppingMatrix.cols();j++)
	    if (i!=j) add_hopping(i,j,HoppingMatrix(i,j));
=======
    if ( Status < Diagonalized ) throw (exStatusMismatch());
    return Eigenvalues;
}

InnerQuantumState HamiltonianPart::getSize(void) const
{
    return H.rows();
>>>>>>> b65319aa
}

BlockNumber HamiltonianPart::getBlockNumber(void) const
{
<<<<<<< HEAD
    for ( InnerQuantumState st1=0; st1<H.rows(); st1++)
    {
	QuantumState state1 = S.getQuantumState(QN,st1);	//real state1
	QuantumState difference = (i>j)?(1<<i)-(1<<j):(1<<j)-(1<<i);
	if (!((difference > S.getNumberOfStates()-state1 && i>j) || (i<j && difference > state1 )))
 	{
	    QuantumState state2=(i>j)?state1+difference:state1-difference;
	    if (S.getStateInfo(state1) == S.getStateInfo(state2))
	    {
    		int st2 = S.getInnerState(state2);
		if (st2>=0) H(st1,st2)+= t*checkhop(state1,state2,i,j);
	    }
	}
    }
}

void HamiltonianPart::prepare()
{
    size_t BlockSize = S.getQuantumStates(QN).size();

    H.resize(BlockSize,BlockSize);		//creation of H[i][j]=0 
    H.setZero();

    for(InnerQuantumState st=0; st<BlockSize; st++)
    {
	// loop over terms
	std::list<Term*>::const_iterator it1;
	for ( it1=IndexInfo.getTermsList().getTerms(2).begin() ; it1 != IndexInfo.getTermsList().getTerms(2).end(); ++it1 )
	{
	    if (( *it1)->type == "n") add_nTerm(st,(nTerm*) *it1);
	};
	
	std::list<Term*>::const_iterator it2;
	for ( it2=IndexInfo.getTermsList().getTerms(4).begin() ; it2 != IndexInfo.getTermsList().getTerms(4).end(); ++it2 )
	{
	    if ( (*it2)->type == "nn") add_nnTerm(st,(nnTerm*) *it2);
	    else 
	    if ( (*it2)->type == "spinflip") add_spinflipTerm(st,(spinflipTerm*) *it2);
	};
    }
	
    add_hopping(IndexInfo.getHoppingMatrix());
	
    H.triangularView<Eigen::Lower>() = H.triangularView<Eigen::Upper>().transpose();
}

RealType HamiltonianPart::getMatrixElement(InnerQuantumState m, InnerQuantumState n) const	//return  H(m,n)
{
    return H(m,n);
}

RealType HamiltonianPart::getEigenValue(InnerQuantumState state) const // return Eigenvalues(state)
{
    return Eigenvalues(state);
}

InnerQuantumState HamiltonianPart::getSize(void) const
{
    return H.rows();
}

QuantumNumbers HamiltonianPart::getQuantumNumbers(void) const
{
    return QN;
}

BlockNumber HamiltonianPart::getBlockNumber(void) const
{
    return S.getBlockNumber(QN);
}

// //other functions

void HamiltonianPart::diagonalize()		//method of diagonalization classificated part of Hamiltonian
{
    if (H.rows() == 1)
    {
	Eigenvalues = H;
	H(0,0) = 1;
    }
    if (H.rows() > 1)
    {
	Eigen::SelfAdjointEigenSolver<RealMatrixType> Solver(H,Eigen::ComputeEigenvectors);
	H = Solver.eigenvectors();
	Eigenvalues = Solver.eigenvalues();	// eigenvectors are ready
    }
}

void HamiltonianPart::print_to_screen()		// print part of Hamiltonian to screen
{
    std::cout << H << std::endl;
    std::cout << std::endl;
}

RealVectorType HamiltonianPart::getEigenState(InnerQuantumState state) const
{
    return H.col(state);
}

RealType HamiltonianPart::getMinimumEigenvalue() const
{
=======
    return S.getBlockNumber(QN);
}

void HamiltonianPart::print_to_screen() const	
{
    INFO(H << std::endl);
}

const RealMatrixType& HamiltonianPart::getMatrix() const
{
    return H;
}

RealVectorType HamiltonianPart::getEigenState(InnerQuantumState state) const
{
    if ( Status < Diagonalized ) throw (exStatusMismatch());
    return H.col(state);
}

RealType HamiltonianPart::getMinimumEigenvalue() const
{
    if ( Status < Diagonalized ) throw (exStatusMismatch());
>>>>>>> b65319aa
    return Eigenvalues.minCoeff();
}

bool HamiltonianPart::reduce(RealType ActualCutoff)
{
<<<<<<< HEAD
=======
    if ( Status < Diagonalized ) throw (exStatusMismatch());
>>>>>>> b65319aa
    InnerQuantumState counter=0;
    for (counter=0; (counter< (unsigned int)Eigenvalues.size() && Eigenvalues[counter]<=ActualCutoff); ++counter){};
    std::cout << "Left " << counter << " eigenvalues : " << std::endl;
    if (counter) 
	{std::cout << Eigenvalues.head(counter) << std::endl << "_________" << std::endl;
	Eigenvalues = Eigenvalues.head(counter);
	H = H.topLeftCorner(counter,counter);
	return true;
    }
    else return false;
}

void HamiltonianPart::save(H5::CommonFG* RootGroup) const
{
<<<<<<< HEAD
    HDF5Storage::saveRealVector(RootGroup,"V",Eigenvalues);
    HDF5Storage::saveRealMatrix(RootGroup,"H",H);

    // Save QN
    hsize_t Dim[1] = {QN.size()};
    H5::DataSpace DataSpace(1,Dim);
    H5::DataSet DataSet = RootGroup->createDataSet("QN",H5::PredType::NATIVE_SHORT,DataSpace);

    short* buf = new short[Dim[0]];
    std::copy(QN.begin(), QN.end(), buf);
    DataSet.write(buf,H5::PredType::NATIVE_SHORT);
    delete [] buf;
=======
    HDF5Storage::saveInt(RootGroup,"Block",Block);
    HDF5Storage::saveRealVector(RootGroup,"V",Eigenvalues);
    HDF5Storage::saveRealMatrix(RootGroup,"H",H);
>>>>>>> b65319aa
}
 
void HamiltonianPart::load(const H5::CommonFG* RootGroup)
{
<<<<<<< HEAD
    HDF5Storage::loadRealVector(RootGroup,"V",Eigenvalues);
    HDF5Storage::loadRealMatrix(RootGroup,"H",H);

    // Load QN
    H5::DataSet DataSet = RootGroup->openDataSet("QN");

    H5::DataSpace DataSpace = DataSet.getSpace();
    if(DataSpace.getSimpleExtentNdims() != 1)
	throw(H5::DataSpaceIException("HamiltonianPart::load()","Unexpected multidimentional dataspace."));

    short* buf = new short[DataSpace.getSimpleExtentNpoints()];
    DataSet.read(buf,H5::PredType::NATIVE_SHORT);

    if(! (QN == QuantumNumbers(buf[0],buf[1],buf[2]))) // FIXME!!!
	throw(H5::DataSetIException("HamiltonianPart::load()",
=======
    int Block_temp = HDF5Storage::loadInt(RootGroup,"Block");
    if(! (Block_temp == (int) Block))
	    throw(H5::DataSetIException("HamiltonianPart::load()",
>>>>>>> b65319aa
				    "Data in the storage is for another set of quantum numbers."));
    HDF5Storage::loadRealVector(RootGroup,"V",Eigenvalues);
    HDF5Storage::loadRealMatrix(RootGroup,"H",H);

<<<<<<< HEAD
    delete [] buf;
=======
    Status = Diagonalized;
}

#ifdef POMEROL_USE_PLAIN_SAVE
bool HamiltonianPart::savetxt(const boost::filesystem::path &path)
{
    return true;
>>>>>>> b65319aa
}
#endif

} // end of namespace Pomerol
<|MERGE_RESOLUTION|>--- conflicted
+++ resolved
@@ -28,70 +28,6 @@
 
 namespace Pomerol{
 
-<<<<<<< HEAD
-HamiltonianPart::HamiltonianPart(const IndexClassification& F, const StatesClassification& S, const QuantumNumbers& QN):
-    IndexInfo(F), S(S), QN(QN)
-{}
-
-void HamiltonianPart::add_nTerm(InnerQuantumState InnerState, nTerm *N)
-{
-    QuantumState state = S.getQuantumState(QN,InnerState);	//real state	
-	H(InnerState,InnerState) += N->Value*S.n_i(state,N->bit[0]);
-}
-
-void HamiltonianPart::add_nnTerm(InnerQuantumState InnerState, nnTerm *T)
-{
-    QuantumState state = S.getQuantumState(QN,InnerState);	//real state
-	H(InnerState,InnerState) += T->Value*S.n_i(state,T->bit[0])*S.n_i(state,T->bit[2]);
-}
-
-void HamiltonianPart::add_spinflipTerm(InnerQuantumState InnerState, spinflipTerm *T)
-{
-    QuantumState in = S.getQuantumState(QN,InnerState);	//real state	
-    if ( S.n_i(in,T->bit[0]) || S.n_i(in,T->bit[1]) || !S.n_i(in,T->bit[2]) || !S.n_i(in,T->bit[3]))
-	return;
-    QuantumState diff1 = (1<<T->bit[0]) + (1<<T->bit[1]);
-    QuantumState diff2 = (1<<T->bit[2]) + (1<<T->bit[3]);
-    if ((diff2 > in + diff1) || ((diff2 <= in) && (S.getNumberOfStates() - diff1 <= in - diff2)))
-	return;
-    QuantumState out = in + diff1 - diff2;	
-    if (out>in)
-	return;
-#warning The fact that hamiltonian is hermitian isn't taken into account. There may be slight perfomance issues.
-    QuantumNumbers out_info = S.getStateInfo(out);
-    if (out_info==(QuantumNumbers) QN) 
-    {
-	InnerQuantumState OutInnerState = S.getInnerState(out);
-	H(OutInnerState,InnerState) += T->Value*measurefunc(in,out,T->bit[0],T->bit[1],T->bit[2],T->bit[3]);
-    }
-};
-
-int HamiltonianPart::measurefunc(QuantumState state1, QuantumState state2, int i, int j, int k, int l)	//auxiliary function
-{
-    int flag=1, p=0;
-    for (int m=0; m<IndexInfo.getIndexSize();m++)	//checking of "hopping" between state1 and state2
-    {
-	if ( (m==i) || (m==j) || (m==k) || (m==l) )
-	{
-	    if ( (S.n_i(state2,i)==0) || (S.n_i(state1,i)==1) ) {flag=0;break;} else flag=1;
-	    if ( (S.n_i(state2,j)==0) || (S.n_i(state1,j)==1) ) {flag=0;break;} else flag=1;
-	    if ( (S.n_i(state2,k)==1) || (S.n_i(state1,k)==0) ) {flag=0;break;} else flag=1;
-	    if ( (S.n_i(state2,l)==1) || (S.n_i(state1,l)==0) ) {flag=0;break;} else flag=1;
-	}
-	else
-	{
-	    if (S.n_i(state1,m)==S.n_i(state2,m) ) flag=1; else {flag=0;break;}
-	}
-    }
-    if (flag==1)	//choose of true sign
-    {
-	for (int m=0; m<j; m++) p+=S.n_i(state2,m);
-	for (int s=0; s<i; s++) p+=S.n_i(state2,s);
-	for (int t=0; t<k; t++) p+=S.n_i(state1,t);
-	for (int u=0; u<l; u++) p+=S.n_i(state1,u);
-    }
-    return (flag*(1-2*(p%2)));
-=======
 HamiltonianPart::HamiltonianPart(const IndexClassification& IndexInfo, const IndexHamiltonian &F, const StatesClassification &S, const BlockNumber& Block):
     ComputableObject(Constructed),IndexInfo(IndexInfo), F(F), S(S), Block(Block), QN(S.getQuantumNumbers(Block))
 {
@@ -148,39 +84,10 @@
 {
     if ( Status < Diagonalized ) throw (exStatusMismatch());
     return Eigenvalues(state);
->>>>>>> b65319aa
 }
 
 const RealVectorType& HamiltonianPart::getEigenValues() const
 {
-<<<<<<< HEAD
-    int flag=1, p=0;
-    for (int m=0; m<IndexInfo.getIndexSize(); m++)
-    {
-	if( (m==i) || (m==j) )
-	{
-	    if ((S.n_i(state2,i)==0) || (S.n_i(state1,i)==1) ) {flag=0;break;} else flag=1;
-	    if ((S.n_i(state2,j)==1) || (S.n_i(state1,j)==0) ) {flag=0;break;} else flag=1;
-	}
-	else
-	{
-	    if (S.n_i(state1,m)==S.n_i(state2,m) ) flag=1; else {flag=0;break;}
-	}
-    }
-    if (flag==1)
-    {
-	for (int m=0;m<i;m++) p+=S.n_i(state2,m);
-	for (int u=0;u<j;u++) p+=S.n_i(state1,u);
-    }
-    return (flag*(1-2*(p%2)));
-}
-
-void HamiltonianPart::add_hopping(const RealMatrixType& HoppingMatrix)
-{
-    for (int i=0;i<HoppingMatrix.rows();i++)
-	for (int j=0;j<HoppingMatrix.cols();j++)
-	    if (i!=j) add_hopping(i,j,HoppingMatrix(i,j));
-=======
     if ( Status < Diagonalized ) throw (exStatusMismatch());
     return Eigenvalues;
 }
@@ -188,114 +95,10 @@
 InnerQuantumState HamiltonianPart::getSize(void) const
 {
     return H.rows();
->>>>>>> b65319aa
 }
 
 BlockNumber HamiltonianPart::getBlockNumber(void) const
 {
-<<<<<<< HEAD
-    for ( InnerQuantumState st1=0; st1<H.rows(); st1++)
-    {
-	QuantumState state1 = S.getQuantumState(QN,st1);	//real state1
-	QuantumState difference = (i>j)?(1<<i)-(1<<j):(1<<j)-(1<<i);
-	if (!((difference > S.getNumberOfStates()-state1 && i>j) || (i<j && difference > state1 )))
- 	{
-	    QuantumState state2=(i>j)?state1+difference:state1-difference;
-	    if (S.getStateInfo(state1) == S.getStateInfo(state2))
-	    {
-    		int st2 = S.getInnerState(state2);
-		if (st2>=0) H(st1,st2)+= t*checkhop(state1,state2,i,j);
-	    }
-	}
-    }
-}
-
-void HamiltonianPart::prepare()
-{
-    size_t BlockSize = S.getQuantumStates(QN).size();
-
-    H.resize(BlockSize,BlockSize);		//creation of H[i][j]=0 
-    H.setZero();
-
-    for(InnerQuantumState st=0; st<BlockSize; st++)
-    {
-	// loop over terms
-	std::list<Term*>::const_iterator it1;
-	for ( it1=IndexInfo.getTermsList().getTerms(2).begin() ; it1 != IndexInfo.getTermsList().getTerms(2).end(); ++it1 )
-	{
-	    if (( *it1)->type == "n") add_nTerm(st,(nTerm*) *it1);
-	};
-	
-	std::list<Term*>::const_iterator it2;
-	for ( it2=IndexInfo.getTermsList().getTerms(4).begin() ; it2 != IndexInfo.getTermsList().getTerms(4).end(); ++it2 )
-	{
-	    if ( (*it2)->type == "nn") add_nnTerm(st,(nnTerm*) *it2);
-	    else 
-	    if ( (*it2)->type == "spinflip") add_spinflipTerm(st,(spinflipTerm*) *it2);
-	};
-    }
-	
-    add_hopping(IndexInfo.getHoppingMatrix());
-	
-    H.triangularView<Eigen::Lower>() = H.triangularView<Eigen::Upper>().transpose();
-}
-
-RealType HamiltonianPart::getMatrixElement(InnerQuantumState m, InnerQuantumState n) const	//return  H(m,n)
-{
-    return H(m,n);
-}
-
-RealType HamiltonianPart::getEigenValue(InnerQuantumState state) const // return Eigenvalues(state)
-{
-    return Eigenvalues(state);
-}
-
-InnerQuantumState HamiltonianPart::getSize(void) const
-{
-    return H.rows();
-}
-
-QuantumNumbers HamiltonianPart::getQuantumNumbers(void) const
-{
-    return QN;
-}
-
-BlockNumber HamiltonianPart::getBlockNumber(void) const
-{
-    return S.getBlockNumber(QN);
-}
-
-// //other functions
-
-void HamiltonianPart::diagonalize()		//method of diagonalization classificated part of Hamiltonian
-{
-    if (H.rows() == 1)
-    {
-	Eigenvalues = H;
-	H(0,0) = 1;
-    }
-    if (H.rows() > 1)
-    {
-	Eigen::SelfAdjointEigenSolver<RealMatrixType> Solver(H,Eigen::ComputeEigenvectors);
-	H = Solver.eigenvectors();
-	Eigenvalues = Solver.eigenvalues();	// eigenvectors are ready
-    }
-}
-
-void HamiltonianPart::print_to_screen()		// print part of Hamiltonian to screen
-{
-    std::cout << H << std::endl;
-    std::cout << std::endl;
-}
-
-RealVectorType HamiltonianPart::getEigenState(InnerQuantumState state) const
-{
-    return H.col(state);
-}
-
-RealType HamiltonianPart::getMinimumEigenvalue() const
-{
-=======
     return S.getBlockNumber(QN);
 }
 
@@ -318,16 +121,12 @@
 RealType HamiltonianPart::getMinimumEigenvalue() const
 {
     if ( Status < Diagonalized ) throw (exStatusMismatch());
->>>>>>> b65319aa
     return Eigenvalues.minCoeff();
 }
 
 bool HamiltonianPart::reduce(RealType ActualCutoff)
 {
-<<<<<<< HEAD
-=======
     if ( Status < Diagonalized ) throw (exStatusMismatch());
->>>>>>> b65319aa
     InnerQuantumState counter=0;
     for (counter=0; (counter< (unsigned int)Eigenvalues.size() && Eigenvalues[counter]<=ActualCutoff); ++counter){};
     std::cout << "Left " << counter << " eigenvalues : " << std::endl;
@@ -342,56 +141,20 @@
 
 void HamiltonianPart::save(H5::CommonFG* RootGroup) const
 {
-<<<<<<< HEAD
-    HDF5Storage::saveRealVector(RootGroup,"V",Eigenvalues);
-    HDF5Storage::saveRealMatrix(RootGroup,"H",H);
-
-    // Save QN
-    hsize_t Dim[1] = {QN.size()};
-    H5::DataSpace DataSpace(1,Dim);
-    H5::DataSet DataSet = RootGroup->createDataSet("QN",H5::PredType::NATIVE_SHORT,DataSpace);
-
-    short* buf = new short[Dim[0]];
-    std::copy(QN.begin(), QN.end(), buf);
-    DataSet.write(buf,H5::PredType::NATIVE_SHORT);
-    delete [] buf;
-=======
     HDF5Storage::saveInt(RootGroup,"Block",Block);
     HDF5Storage::saveRealVector(RootGroup,"V",Eigenvalues);
     HDF5Storage::saveRealMatrix(RootGroup,"H",H);
->>>>>>> b65319aa
 }
  
 void HamiltonianPart::load(const H5::CommonFG* RootGroup)
 {
-<<<<<<< HEAD
-    HDF5Storage::loadRealVector(RootGroup,"V",Eigenvalues);
-    HDF5Storage::loadRealMatrix(RootGroup,"H",H);
-
-    // Load QN
-    H5::DataSet DataSet = RootGroup->openDataSet("QN");
-
-    H5::DataSpace DataSpace = DataSet.getSpace();
-    if(DataSpace.getSimpleExtentNdims() != 1)
-	throw(H5::DataSpaceIException("HamiltonianPart::load()","Unexpected multidimentional dataspace."));
-
-    short* buf = new short[DataSpace.getSimpleExtentNpoints()];
-    DataSet.read(buf,H5::PredType::NATIVE_SHORT);
-
-    if(! (QN == QuantumNumbers(buf[0],buf[1],buf[2]))) // FIXME!!!
-	throw(H5::DataSetIException("HamiltonianPart::load()",
-=======
     int Block_temp = HDF5Storage::loadInt(RootGroup,"Block");
     if(! (Block_temp == (int) Block))
 	    throw(H5::DataSetIException("HamiltonianPart::load()",
->>>>>>> b65319aa
 				    "Data in the storage is for another set of quantum numbers."));
     HDF5Storage::loadRealVector(RootGroup,"V",Eigenvalues);
     HDF5Storage::loadRealMatrix(RootGroup,"H",H);
 
-<<<<<<< HEAD
-    delete [] buf;
-=======
     Status = Diagonalized;
 }
 
@@ -399,7 +162,6 @@
 bool HamiltonianPart::savetxt(const boost::filesystem::path &path)
 {
     return true;
->>>>>>> b65319aa
 }
 #endif
 
