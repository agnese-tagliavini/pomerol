//
// This file is a part of pomerol - a scientific ED code for obtaining 
// properties of a Hubbard model on a finite-size lattice 
//
// Copyright (C) 2010-2012 Andrey Antipov <antipov@ct-qmc.org>
// Copyright (C) 2010-2012 Igor Krivenko <igor@shg.ru>
//
// pomerol is free software: you can redistribute it and/or modify
// it under the terms of the GNU General Public License as published by
// the Free Software Foundation, either version 3 of the License, or
// (at your option) any later version.
//
// pomerol is distributed in the hope that it will be useful,
// but WITHOUT ANY WARRANTY; without even the implied warranty of
// MERCHANTABILITY or FITNESS FOR A PARTICULAR PURPOSE.  See the
// GNU General Public License for more details.
//
// You should have received a copy of the GNU General Public License
// along with pomerol.  If not, see <http://www.gnu.org/licenses/>.


/** \file src/GFContainer.h
**
** \author Andrey Antipov (antipov@ct-qmc.org)
** \author Igor Krivenko (igor@shg.ru)
*/


#ifndef __INCLUDE_GFCONTAINER_H
#define __INCLUDE_GFCONTAINER_H

#include"Misc.h"
#include"GreensFunction.h"
#include"FieldOperatorContainer.h"
#include"IndexContainer2.h"
<<<<<<< HEAD

#include<set>

namespace Pomerol{

=======

namespace Pomerol{

typedef boost::shared_ptr<GreensFunction> GFPointer;

>>>>>>> b65319aa
class GFContainer: public IndexContainer2<GreensFunction,GFContainer>, public Thermal
{
    typedef boost::shared_ptr<GreensFunction> GFPointer;
    typedef std::pair<IndexCombination2,GFPointer> IndicesGFPair;

public:
    GFContainer(const IndexClassification& IndexInfo,
                const StatesClassification &S,
                const Hamiltonian &H, const DensityMatrix &DM, const FieldOperatorContainer& Operators);


    void prepareAll(const std::set<IndexCombination2>& InitialIndices = std::set<IndexCombination2>());
    void computeAll(long NumberOfMatsubaras = 0);

<<<<<<< HEAD
    std::set<IndexCombination2> getNonVanishingElements(void) const;

=======
>>>>>>> b65319aa
protected:

    friend class IndexContainer2<GreensFunction,GFContainer>;
    GreensFunction* createElement(const IndexCombination2& Indices) const;

    const StatesClassification &S;

    const Hamiltonian &H;
    const DensityMatrix &DM;
    const FieldOperatorContainer &Operators;
};

} // end of namespace Pomerol
#endif // endif :: #ifndef __INCLUDE_GFCONTAINER_H<|MERGE_RESOLUTION|>--- conflicted
+++ resolved
@@ -33,23 +33,13 @@
 #include"GreensFunction.h"
 #include"FieldOperatorContainer.h"
 #include"IndexContainer2.h"
-<<<<<<< HEAD
-
-#include<set>
-
-namespace Pomerol{
-
-=======
 
 namespace Pomerol{
 
 typedef boost::shared_ptr<GreensFunction> GFPointer;
 
->>>>>>> b65319aa
 class GFContainer: public IndexContainer2<GreensFunction,GFContainer>, public Thermal
 {
-    typedef boost::shared_ptr<GreensFunction> GFPointer;
-    typedef std::pair<IndexCombination2,GFPointer> IndicesGFPair;
 
 public:
     GFContainer(const IndexClassification& IndexInfo,
@@ -60,11 +50,6 @@
     void prepareAll(const std::set<IndexCombination2>& InitialIndices = std::set<IndexCombination2>());
     void computeAll(long NumberOfMatsubaras = 0);
 
-<<<<<<< HEAD
-    std::set<IndexCombination2> getNonVanishingElements(void) const;
-
-=======
->>>>>>> b65319aa
 protected:
 
     friend class IndexContainer2<GreensFunction,GFContainer>;
